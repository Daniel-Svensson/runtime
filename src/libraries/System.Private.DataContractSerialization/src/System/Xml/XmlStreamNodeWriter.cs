--- conflicted
+++ resolved
@@ -60,11 +60,7 @@
         {
             get
             {
-<<<<<<< HEAD
-                return (int)_stream.Position + _offset;
-=======
                 return (int)OutputStream.Position + _offset;
->>>>>>> 75228aca
             }
         }
 
@@ -365,23 +361,7 @@
 
         protected unsafe int UnsafeGetUTF8Length(char* chars, int charCount)
         {
-<<<<<<< HEAD
             return (_encoding ?? s_UTF8Encoding).GetByteCount(chars, charCount);
-=======
-            char* charsMax = chars + charCount;
-            while (chars < charsMax)
-            {
-                if (*chars >= 0x80)
-                    break;
-
-                chars++;
-            }
-
-            if (chars == charsMax)
-                return charCount;
-
-            return (int)(chars - (charsMax - charCount)) + (_encoding ?? s_UTF8Encoding).GetByteCount(chars, (int)(charsMax - chars));
->>>>>>> 75228aca
         }
 
         protected unsafe int UnsafeGetUTF8Chars(char* chars, int charCount, byte[] buffer, int offset)
