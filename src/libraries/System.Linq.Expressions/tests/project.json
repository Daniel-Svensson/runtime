{
  "dependencies": {
<<<<<<< HEAD

    "Microsoft.NETCore.Platforms": "1.0.2-beta-24522-03",
    "System.Collections": "4.3.0-beta-24522-03",
    "System.Globalization": "4.3.0-beta-24522-03",
    "System.Linq": "4.3.0-beta-24522-03",
    "System.Linq.Expressions": "4.3.0-beta-24522-03",
    "System.Linq.Queryable": "4.3.0-beta-24522-03",
    "System.ObjectModel": "4.3.0-beta-24522-03",
    "System.Reflection": "4.3.0-beta-24522-03",
    "System.Reflection.Emit": "4.3.0-beta-24522-03",
    "System.Reflection.Emit.ILGeneration": "4.3.0-beta-24522-03",
    "System.Reflection.Emit.Lightweight": "4.3.0-beta-24522-03",
    "System.Reflection.Primitives": "4.3.0-beta-24522-03",
    "System.Reflection.TypeExtensions": "4.3.0-beta-24522-03",
    "System.Runtime": "4.3.0-beta-24522-03",
    "System.Runtime.Extensions": "4.3.0-beta-24522-03",
    "System.Text.RegularExpressions": "4.3.0-beta-24522-03",
    "System.Threading.Tasks": "4.3.0-beta-24522-03",
=======
    "Microsoft.NETCore.Platforms": "1.0.2-beta-24530-01",
    "System.Collections": "4.3.0-beta-24530-01",
    "System.Globalization": "4.3.0-beta-24530-01",
    "System.Linq": "4.3.0-beta-24530-01",
    "System.Linq.Expressions": "4.3.0-beta-24530-01",
    "System.Linq.Queryable": "4.3.0-beta-24530-01",
    "System.ObjectModel": "4.3.0-beta-24530-01",
    "System.Reflection": "4.3.0-beta-24530-01",
    "System.Reflection.Emit": "4.3.0-beta-24530-01",
    "System.Reflection.Primitives": "4.3.0-beta-24530-01",
    "System.Reflection.TypeExtensions": "4.3.0-beta-24530-01",
    "System.Runtime": "4.3.0-beta-24530-01",
    "System.Runtime.Extensions": "4.3.0-beta-24530-01",
    "System.Text.RegularExpressions": "4.3.0-beta-24530-01",
    "System.Threading.Tasks": "4.3.0-beta-24530-01",
>>>>>>> a2ce9ef2
    "test-runtime": {
      "target": "project",
      "exclude": "compile"
    },
    "Microsoft.xunit.netcore.extensions": "1.0.0-prerelease-00807-03",
    "Microsoft.DotNet.BuildTools.TestSuite": "1.0.0-prerelease-00807-03"
  },
  "frameworks": {
    "netstandard1.6": {}
  },
  "supports": {
    "coreFx.Test.netcoreapp1.0": {},
    "coreFx.Test.net463": {}
  }
}<|MERGE_RESOLUTION|>--- conflicted
+++ resolved
@@ -1,25 +1,5 @@
 {
   "dependencies": {
-<<<<<<< HEAD
-
-    "Microsoft.NETCore.Platforms": "1.0.2-beta-24522-03",
-    "System.Collections": "4.3.0-beta-24522-03",
-    "System.Globalization": "4.3.0-beta-24522-03",
-    "System.Linq": "4.3.0-beta-24522-03",
-    "System.Linq.Expressions": "4.3.0-beta-24522-03",
-    "System.Linq.Queryable": "4.3.0-beta-24522-03",
-    "System.ObjectModel": "4.3.0-beta-24522-03",
-    "System.Reflection": "4.3.0-beta-24522-03",
-    "System.Reflection.Emit": "4.3.0-beta-24522-03",
-    "System.Reflection.Emit.ILGeneration": "4.3.0-beta-24522-03",
-    "System.Reflection.Emit.Lightweight": "4.3.0-beta-24522-03",
-    "System.Reflection.Primitives": "4.3.0-beta-24522-03",
-    "System.Reflection.TypeExtensions": "4.3.0-beta-24522-03",
-    "System.Runtime": "4.3.0-beta-24522-03",
-    "System.Runtime.Extensions": "4.3.0-beta-24522-03",
-    "System.Text.RegularExpressions": "4.3.0-beta-24522-03",
-    "System.Threading.Tasks": "4.3.0-beta-24522-03",
-=======
     "Microsoft.NETCore.Platforms": "1.0.2-beta-24530-01",
     "System.Collections": "4.3.0-beta-24530-01",
     "System.Globalization": "4.3.0-beta-24530-01",
@@ -29,13 +9,14 @@
     "System.ObjectModel": "4.3.0-beta-24530-01",
     "System.Reflection": "4.3.0-beta-24530-01",
     "System.Reflection.Emit": "4.3.0-beta-24530-01",
+    "System.Reflection.Emit.ILGeneration": "4.3.0-beta-24530-01",
+    "System.Reflection.Emit.Lightweight": "4.3.0-beta-24530-01",
     "System.Reflection.Primitives": "4.3.0-beta-24530-01",
     "System.Reflection.TypeExtensions": "4.3.0-beta-24530-01",
     "System.Runtime": "4.3.0-beta-24530-01",
     "System.Runtime.Extensions": "4.3.0-beta-24530-01",
     "System.Text.RegularExpressions": "4.3.0-beta-24530-01",
     "System.Threading.Tasks": "4.3.0-beta-24530-01",
->>>>>>> a2ce9ef2
     "test-runtime": {
       "target": "project",
       "exclude": "compile"
