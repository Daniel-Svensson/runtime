--- conflicted
+++ resolved
@@ -131,18 +131,6 @@
 		{
 			var resolver = new XmlFileResolver (rootSourceDir);
 			foreach (var attribute in tree.GetRoot ().DescendantNodes ().OfType<AttributeSyntax> ()) {
-<<<<<<< HEAD
-				if (attribute.Name.ToString () == nameof (SetupLinkAttributesFile)
-					|| (attribute.Name.ToString ().Contains ("SetupCompileResource")
-						&& (attribute.ArgumentList?.Arguments[1].ToString ()) == "\"ILLink.LinkAttributes.xml\"")) {
-					var xmlFileName = attribute.ArgumentList?.Arguments[0].ToString ().Trim ('"') ?? "";
-					var resolvedPath = resolver.ResolveReference (xmlFileName, rootSourceDir);
-					if (resolvedPath != null) {
-						var stream = resolver.OpenRead (resolvedPath);
-						XmlText text = new ("ILLink.LinkAttributes.xml", stream);
-						yield return text;
-					}
-=======
 				switch (attribute.Name.ToString ()) {
 				case nameof (SetupLinkAttributesFile):
 					break;
@@ -161,7 +149,6 @@
 					var stream = resolver.OpenRead (resolvedPath);
 					XmlText text = new ("ILLink.LinkAttributes.xml", stream);
 					yield return text;
->>>>>>> fea680ca
 				}
 			}
 		}
