--- conflicted
+++ resolved
@@ -381,13 +381,9 @@
         }
 
         IEnumerable<string> actual = Directory.EnumerateFiles(assertOptions.BinFrameworkDir, "icudt*dat");
-<<<<<<< HEAD
-        AssertFileNames(expected, actual);
-=======
         if (assertOptions.GlobalizationMode == GlobalizationMode.Hybrid)
             actual = actual.Union(Directory.EnumerateFiles(assertOptions.BinFrameworkDir, "segmentation-rules.json"));
-        AssertFilesOnDisk(expected, actual);
->>>>>>> 6dab58f0
+        AssertFileNames(expected, actual);
         if (assertOptions.GlobalizationMode is GlobalizationMode.PredefinedIcu)
         {
             string srcPath = assertOptions.PredefinedIcudt!;
